#!/bin/bash
set -e

source /etc/profile

echo 'KoBoForm initializing.'

cd "${KPI_SRC_DIR}"

echo 'Synchronizing database.'
python manage.py syncdb --noinput

echo 'Running migrations.'
python manage.py migrate --noinput

<<<<<<< HEAD
=======
if [[ ! -d "${KPI_SRC_DIR}/node_modules" ]]; then
    echo "Restoring \`npm\` packages to \`${KPI_SRC_DIR}/node_modules\`."
    ln -s "${NODE_PATH}" "${KPI_SRC_DIR}/node_modules"
fi

if [[ ! -d "${KPI_SRC_DIR}/jsapp/xlform/components" ]]; then
    echo "Restoring \`bower\` components to \`${KPI_SRC_DIR}/jsapp/xlform/components\`."
    ln -s "${BOWER_COMPONENTS_DIR}/" "${KPI_SRC_DIR}/jsapp/xlform/components"
fi

if [[ ! -d "${KPI_SRC_DIR}/staticfiles" ]]; then
    echo 'Building static files from live code.'
    (cd "${KPI_SRC_DIR}" && grunt buildall && python manage.py collectstatic --noinput)
fi

>>>>>>> 88bf8978
echo "Copying static files to nginx volume..."
rsync -aq --chown=www-data "${KPI_SRC_DIR}/staticfiles/" "${NGINX_STATIC_DIR}/"

echo 'KoBoForm initialization completed.'<|MERGE_RESOLUTION|>--- conflicted
+++ resolved
@@ -13,8 +13,6 @@
 echo 'Running migrations.'
 python manage.py migrate --noinput
 
-<<<<<<< HEAD
-=======
 if [[ ! -d "${KPI_SRC_DIR}/node_modules" ]]; then
     echo "Restoring \`npm\` packages to \`${KPI_SRC_DIR}/node_modules\`."
     ln -s "${NODE_PATH}" "${KPI_SRC_DIR}/node_modules"
@@ -30,7 +28,6 @@
     (cd "${KPI_SRC_DIR}" && grunt buildall && python manage.py collectstatic --noinput)
 fi
 
->>>>>>> 88bf8978
 echo "Copying static files to nginx volume..."
 rsync -aq --chown=www-data "${KPI_SRC_DIR}/staticfiles/" "${NGINX_STATIC_DIR}/"
 
