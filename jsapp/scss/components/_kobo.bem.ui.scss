--- conflicted
+++ resolved
@@ -559,17 +559,6 @@
     vertical-align: top;
   }
 
-<<<<<<< HEAD
-=======
-  .Select.is-focused {
-    .Select-control {
-      box-shadow: none;
-    }
-
-    z-index: 5;
-  }
-
->>>>>>> 041c986b
   .Select-control {
     border: none;
     border-bottom: 1px solid $divider-color;
