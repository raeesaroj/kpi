--- conflicted
+++ resolved
@@ -20,10 +20,6 @@
   }
 
   &__avatar {
-<<<<<<< HEAD
-  	flex:0;
-=======
->>>>>>> f7cdd46f
     margin-right: 12px;
   }
   &__name {
@@ -31,12 +27,7 @@
     line-height: 2.2em;
   }
   &__role {
-<<<<<<< HEAD
-    flex:0;
-    min-width: 130px;
-=======
     min-width: 160px;
->>>>>>> f7cdd46f
     text-align: right;
     line-height: 2.2em;
   }
@@ -51,11 +42,7 @@
     .Select-clear-zone {
       position: absolute;
       right:0px;
-<<<<<<< HEAD
-      padding-top: 4px;
-=======
       top: 4px;
->>>>>>> f7cdd46f
     }
     .Select-control {
       border:none !important;
@@ -65,12 +52,9 @@
       padding-top: 4px;
       padding-bottom: 4px;
     }
-<<<<<<< HEAD
-=======
     .Select-value {
       padding-right: 40px;
     }
->>>>>>> f7cdd46f
   }
 
 }
@@ -84,11 +68,7 @@
   background: #F8F8F8;
   padding: 15px;
 	input[type="text"] {
-<<<<<<< HEAD
-		width:calc(100% - 280px);
-=======
 		width:calc(100% - 240px);
->>>>>>> f7cdd46f
     border-bottom: 0px;
     display: inline-block;
     padding:10px;
@@ -103,21 +83,11 @@
 	}
   .Select {
     display: inline-block;
-<<<<<<< HEAD
-    width:140px;
-=======
     width:120px;
->>>>>>> f7cdd46f
     vertical-align: middle;
     margin-right: 10px;
   }
   .Select-control {
-<<<<<<< HEAD
-    padding:10px;
-    @include box-shadow;
-    border-bottom: 0px;
-    padding-left: 10px;
-=======
     padding:4px 10px;
     @include box-shadow;
     border-bottom: 0px;
@@ -126,19 +96,10 @@
       line-height: 40px;
       padding-left: 10px;
     }
->>>>>>> f7cdd46f
     .Select-placeholder {
       padding-left: 10px;
     }
   }
-<<<<<<< HEAD
-
-}
-
-.form-modal__item--perms-link {
-  input[type="checkbox"] {
-    margin-top: 8px;
-=======
 
 }
 
@@ -149,6 +110,5 @@
 @media screen and (min-width: 768px) {
   .form-modal__item--perms-user {
     min-width: 520px;
->>>>>>> f7cdd46f
   }
 }