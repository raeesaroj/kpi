.form-view {
  height: 100%;
  padding: 8px;
  padding-top: 4px;
}

.form-view__wrapper {
  width: 100%;
  height: 100%;
  overflow: auto;
  padding-top: 8px;
  &--data {
    overflow: visible;
  }
}

.form-view__header--expandedReport + .form-view__wrapper--Report {
  height: calc(100% - 96px);
}

.form-view__row {
  display: flex;
  justify-content:space-around;
  margin-bottom: 8px;
}

.form-view__cell {
  @extend .mdl-shadow--2dp;
  background-color: #FFF;
  padding: 15px;
  margin-right:8px;
  &--overview {
    width:100%;
  }
  &:last-child {
  	margin-right: 0px;
  }
  &--collecting-webforms {
    width:55%;
  }
  &--collecting-android {
    width:45%;
  }
}

.form-view__label {
  font-size: 14px;
  color: $cool-gray;
  &--title {
    font-size: 16px;
    color: $cool-green;
  }
  &--white {
    color: white;
  }
}

// FIXME: rename this
.form-view__cell {
	.asset-view__label {
		display: block;
		text-align: center;
		padding-bottom: 5px;
	}
	.asset-view__span--val {
		display: block;
		text-align: center;
		font-size: 18px;
		color:$cool-green;
	}
	.asset-view__col--date-modified, 
	.asset-view__langs {
		padding-bottom: 8px;
		margin: 8px;
		margin-top: 0px;
		border-bottom: 1px solid #CCC;
	}
}

.form-view__group {
	text-align: center;
	padding: 8px;
  padding-bottom: 12px;

  .dropzone {
    display: inline;
  }

  &--actions {
    text-align: right;
  }

  &--deployments {
    padding:0px;
  }

  &--headings {
    padding:0px;
    padding-top: 15px;
    padding-bottom: 5px;
    > .form-view__label {
      text-align: right;
      display: inline-block;
      width:12%;
      &--date {
        width:16%;
      }
      &--version {
        width:60%;
        text-align: left;
      }
    }
  }

  &--deploy-row {
    border-top:1px solid #DDD;
    padding:8px 0px;
    > .form-view__item {
      text-align: right;
      vertical-align: top;
      display: inline-block;
<<<<<<< HEAD
      width:12%;
      &--date {
        width:16%;
      }
=======
      width:15%;
      vertical-align: top;
>>>>>>> cb101153
      &--version {
        width:60%;
        text-align: left;
      }
      &--lang > span {
        display: block;
      }
    }
  }

  &--history {
    border-top:1px solid #DDD;
    padding:0px;
    text-align: right;
    button {
      border:none;
      text-align: right;
      padding:6px 20px;
      font-size: 14px;
      cursor: pointer;
      background-color: #FFF;
      opacity: 0.5;
      &:hover {
        opacity: 1;
      }
    }
  }

  &--historyHidden .form-view__group--history-contents{
    max-height: 0px;
    overflow:hidden;
    transition: 0.5s all;
  }
  &--historyExpanded .form-view__group--history-contents {
    max-height: 4000px;
    overflow:auto;
    transition: 0.5s all;
  }

  &--history-contents {
    padding:0px;
    padding-bottom: 10px;
    > .form-view__group:last-child {
      border-bottom: 1px solid #DDD;
    }
  }

  &--deploy-count {
    display: inline-block;
    width: 110px;
    padding:0px;
    text-align: left;
    vertical-align: top;
  }
  &--buttons {
    display: inline-block;
    width:calc(100% - 111px);
    text-align: right;
    padding: 0px;
    vertical-align: top;
  }

}

.form-view__label--previous-versions {
  text-align: left;
  padding: 12px 0px;
}

.form-view__banner {
  height:240px;
  margin:-15px;
  margin-bottom: 15px;
  background: $cool-green url("~../img/graphic_macbook.png") center center no-repeat;
  background-size: contain; 
  position: relative;
  &--android {
    background: #07cfba url("~../img/graphic_phone.png") center center no-repeat;
    background-size: cover; 
  }
  > .form-view__label {
    font-size:18px;
    padding:15px;
    position: absolute;
    bottom: 0px;
  }
}

.form-view__cell--collecting-android {
  li i {
    vertical-align: middle;
    opacity: 0.8;
  }
}

.form-view__row--collecting {
  position: relative;
  .form-view__group--collecting-overlay {
    position: absolute;
    width: 100%;
    height: 100%;
    background-color: unquote("rgba(#{$color-primary}, 0.9)");
    left: 0px;
    top: 0px;    
    padding:12%;
    @extend .mdl-shadow--2dp;
  }
  .form-view__group--desc {
    max-width: 240px;
    margin: 0 auto;
    color: white;
    font-size: 16px;
    font-weight: 600;
  }
}

// buttons in forms 
.form-view__link {
  font-size:18px;
  line-height: 18px;
  margin-left: 10px;
  padding:0px 10px;
  color: $cool-gray;
  cursor: pointer;
  &:hover {
    color: unquote("rgb(#{$color-primary})");
  }
  &--disabled, &--disabled:hover {
    color: lighten($cool-gray, 15%);
  }

  i.k-icon-edit {
    font-size: 22px;
    line-height: 22px;
    margin-right: -10px;
  }
  &--upload {
    margin-left: 0px;
  }
}

#more-dl-popover {
  padding-top: 0px;
  font-size: 18px;
  line-height: 18px;
}

.form-view__item--collect {
  position: relative;
  display: block;
  button {
    border:2px solid $cool-gray;
    width:100%;
    margin:20px 0px;
    padding:6px 10px;
    border-radius: none;
    cursor: pointer;
    text-align: left;
    font-size: 13px;
    background-color: transparent;
    color: $cool-gray;
    padding-right: 32px;
    position: relative;
    &:focus, &:hover {
      color: unquote("rgb(#{$color-primary})");
    }
    i {
      position: absolute;
      right: 10px;
      top: 2px;
      font-size: 24px;
    }
  }
  .mdl-menu, .mdl-menu__container {
    min-width: 300px;
    width:100%;
  }
  .popover-menu__link {
    display: block;
    width: 100%;
    white-space: normal;
    border-bottom: 1px solid #DDD;
    span.label {
      display: block;
      font-size: 14px;
      padding-top: 5px;
    }
    span.desc {
      display: block;
      font-size: 13px;
      font-weight: normal;
    }
  }
}

.form-view__item--collect-links {
  text-align: right;
  padding-top: 10px;
  display: block;
  a {
    padding:4px 16px;
    text-transform: uppercase;
    display: inline-block;
    cursor: pointer;
    &.copy {
      color:$cool-gray;
      transition:all 0.5s;
      &:focus, &:active {
        color: unquote("rgb(#{$color-primary})");
      }
    }
  }
}

.collect-link {
  color:$cool-gray;
  i {
    margin-left: 6px;
  }
  &:hover {
    color: unquote("rgb(#{$color-primary})");
  }
}<|MERGE_RESOLUTION|>--- conflicted
+++ resolved
@@ -119,15 +119,8 @@
       text-align: right;
       vertical-align: top;
       display: inline-block;
-<<<<<<< HEAD
-      width:12%;
-      &--date {
-        width:16%;
-      }
-=======
       width:15%;
       vertical-align: top;
->>>>>>> cb101153
       &--version {
         width:60%;
         text-align: left;
