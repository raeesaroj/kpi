--- conflicted
+++ resolved
@@ -124,28 +124,15 @@
       navIsOpen = false;
     }
     this.state = {
-<<<<<<< HEAD
       headerBreadcrumb: [],
       drawerIsVisible: false,
-      // bgTopPanelHeight: 60,
-      // bgTopPanelFixed: false,
       // headerSearch: true,
-      assetNavPresent: false,
-      assetNavIsOpen: true,
-      assetNavIntentOpen: true,
-      // sidebarIsOpen: false,
-      // sidebarIntentOpen: false
-    }
-=======
-      headerSearch: true,
-      headerTitle: 'Forms',
       assetNavPresent: false,
       assetNavIsOpen: navIsOpen,
       assetNavIntentOpen: navIsOpen,
       sidebarIsOpen: false,
       sidebarIntentOpen: false,
     };
->>>>>>> ba54e95f
   },
   setState (chz) {
     var changed = changes(this.state, chz);
@@ -154,7 +141,6 @@
       this.trigger(changed);
     }
   },
-<<<<<<< HEAD
   // setTopPanel (height, isFixed) {
   //   var changed = changes(this.state, {
   //     bgTopPanelHeight: height,
@@ -180,30 +166,6 @@
   //   this.trigger(changes);
   // },
   toggleDrawer () {
-=======
-  toggleSidebarIntentOpen () {
-    var newIntent = !this.state.sidebarIntentOpen,
-        isOpen = this.state.sidebarIsOpen,
-        changes = {
-          sidebarIntentOpen: newIntent
-        };
-    // xor
-    if ( (isOpen || newIntent) && !(isOpen && newIntent) ) {
-      changes.sidebarIsOpen = !isOpen;
-    }
-    assign(this.state, changes);
-    this.trigger(changes);
-  },
-  hideSidebar () {
-    var changes = {};
-    if (this.state.sidebarIsOpen) {
-      changes.sidebarIsOpen = false;
-      assign(this.state, changes)
-      this.trigger(changes);
-    }
-  },
-  showSidebar () {
->>>>>>> ba54e95f
     var changes = {};
     var newval = !this.state.drawerIsVisible;
     changes.drawerIsVisible = newval;
@@ -239,12 +201,7 @@
       changes.headerBreadcrumb = newBreadcrumb;
       assign(this.state, changes)
       this.trigger(changes);
-<<<<<<< HEAD
   }  
-=======
-    }
-  }
->>>>>>> ba54e95f
 });
 
 stores.snapshots = Reflux.createStore({
