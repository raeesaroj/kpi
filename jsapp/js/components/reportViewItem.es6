import React from 'react';
import autoBind from 'react-autobind';
import ReactDOM from 'react-dom';
import _ from 'underscore';
import Chart from 'chart.js';
import bem from '../bem';
import $ from 'jquery';

import {t, assign} from '../utils';

class ReportTable extends React.Component {
  constructor(props) {
    super(props);
  }
  render () {
    let th = [''], rows = [];
    if (this.props.type === 'numerical') {
      th = [t('Mean'), t('Median'), t('Mode'), t('Standard deviation')];
      return (
        <table>
          <thead>
            <tr>
              {th.map((t,i)=>{
                return (<th key={i}>{t}</th>);
              })}
            </tr>
          </thead>
          <tbody>
            <tr>
              <td>{this.props.rows.mean || t('N/A')}</td>
              <td>{this.props.rows.median || t('N/A')}</td>
              <td>{this.props.rows.mode || t('N/A')}</td>
              <td>{this.props.rows.stdev || t('N/A')}</td>
            </tr>
          </tbody>
        </table>
      );
    }
    if (this.props.type === 'regular') {
      th = [t('Value'), t('Frequency'), t('Percentage')];
      rows = this.props.rows;
    } else {
      th = th.concat(this.props.rows[0][1].responses);
      this.props.rows.map((row, i)=> {
        var rowitem = [row[0]];
        rowitem = rowitem.concat(row[1].percentages);
        rows.push(rowitem);
      });
    }
    return (
        <table>
          <thead>
            <tr>
              {th.map((t,i)=>{
                return (<th key={i}>{t}</th>);
              })}
            </tr>
          </thead>
          <tbody>
            {rows.map((row)=>{
              return (
                  <tr key={row[0]}>
                    {row.map((r,i)=>{
                      return (<td key={i}>{r}</td>);
                    })}
                  </tr>
                );
            })}
          </tbody>
        </table>
      )
  }
};

class ReportViewItem extends React.Component {
  constructor(props) {
    super(props);
    var d = this.props.data, reportTable = [];
    if (d.percentages && d.responses && d.frequencies) {
      reportTable = _.zip(
          d.responses,
          d.frequencies,
          d.percentages,
        );
    }
<<<<<<< HEAD
    this.state = {
=======

    if (d.mean)
      reportTable = false;

    return {
>>>>>>> 4adc3a32
      ...this.props,
      reportTable: reportTable
    };
    autoBind(this);
  }
  componentDidMount () {
    if (!this.refs.canvas) {
      return;
    }
    if (this.state.data.show_graph) {
      var opts = this.buildChartOptions();

      var canvas = ReactDOM.findDOMNode(this.refs.canvas);
      var itemChart = new Chart(canvas, opts);
      this.setState({itemChart: itemChart});
    }
  }
  componentWillUpdate (newProps) {
    if (this.state.style != newProps.style) {
      this.setState({style: newProps.style});
    }
    if (this.state.data != newProps.data) {
      this.setState({data: newProps.data});
    }
    if (this.state.data.show_graph) {
      var canvas = ReactDOM.findDOMNode(this.refs.canvas);
      var opts = this.buildChartOptions();
      let itemChart = this.state.itemChart;
      if (itemChart !== undefined) {
        itemChart.destroy();
        itemChart = new Chart(canvas, opts);
      }
    }
  }
  buildChartOptions () {
    var data = this.state.data;
    var chartType = this.state.style.report_type || 'bar';
    var maxPercentage = 100;
    var barPercentage = 0.5;
    var showLegend = false;

    // TODO: set as default globally in a higher level (PM)
    var colors = this.buildChartColors(); 

    var baseColor = colors[0];
    Chart.defaults.global.elements.rectangle.backgroundColor = baseColor;
    Chart.defaults.global.elements.line.borderColor = baseColor;
    Chart.defaults.global.elements.line.backgroundColor = 'rgba(255, 255, 255, 0.1)';
    Chart.defaults.global.elements.point.backgroundColor = baseColor;
    Chart.defaults.global.elements.point.radius = 4;
    Chart.defaults.global.elements.arc.backgroundColor = baseColor;
    Chart.defaults.global.maintainAspectRatio = false;

    if (chartType === 'donut') {
      chartType = 'pie';
    }

    if (chartType === 'area') {
      chartType = 'line';
    }

    if (chartType === 'horizontal') {
      chartType = 'horizontalBar';
    }

    if (chartType === 'vertical' || chartType === 'bar_chart') {
      chartType = 'bar';
    }

    var datasets = [];
    if (data.values != undefined) {
      data.responses = data.values[0][1].responses;
      data.graphLabels = [];
      data.responses.forEach(function(r, i){
        data.graphLabels[i] = r.length > 20 ? r.substring(0,17) + '...' : r;
      });
      var allPercentages = [];
      data.values.forEach(function(val, i){
        var item = {};
        item.label = val[0].length > 20 ? val[0].substring(0,17) + '...' : val[0];
        item.data = val[1].percentages;
        allPercentages = [...new Set([...allPercentages ,...val[1].percentages])];
        item.backgroundColor = colors[i];
        datasets.push(item);
      });

      maxPercentage = Math.max.apply(Math, allPercentages);
      barPercentage = 0.9;
      showLegend = true;
    } else {
      maxPercentage = Math.max.apply(Math, data.percentages);
      datasets.push({data: data.percentages});
    }

    maxPercentage = maxPercentage < 85 ? ((parseInt(maxPercentage/10, 10)+1)*10) : 100;

    var opts = {
      type: chartType,
      data: {
          labels: data.graphLabels || data.responses,
          datasets: datasets
      },
      options: {
        events: [''],
        legend: {
          display: showLegend
        },
        animation: {
          duration: 500
        },
        scales: {
          xAxes: [{
            ticks: {
              autoSkip:false,
              beginAtZero: true,
              max: maxPercentage
            },
            barPercentage: barPercentage,
            // gridLines: {
            //   display: chartType == 'horizontalBar' ? true : false
            // }
          }],
          yAxes: [{
            ticks: {
              autoSkip:false,
              beginAtZero: true,
              max: maxPercentage
            },
            barPercentage: barPercentage,
            // gridLines: {
            //   display: chartType == 'horizontalBar' ? false : true
            // }
          }]
        },
      }
    };

    if (chartType === 'pie') {
      opts.options.legend.display = true;
      opts.data.datasets[0].backgroundColor = colors;
      opts.options.scales.xAxes = [];
      opts.options.scales.yAxes = [];

      if (this.state.style.report_type === 'donut') {
        opts.options.cutoutPercentage = 50;
      }
    }

    if (this.state.style.report_type === 'area') {
      opts.data.datasets[0].backgroundColor = colors[0];
    }

    return opts;
  }
  buildChartColors () {
    var colors = this.state.style.report_colors || [
      'rgba(52, 106, 200, 0.8)',
      'rgba(252, 74, 124, 0.8)',
      'rgba(250, 213, 99, 0.8)',
      'rgba(113, 230, 33, 0.8)',
      'rgba(78, 203, 255, 0.8)',
      'rgba(253, 190, 76, 0.8)',
      'rgba(77, 124, 244, 0.8)',
      'rgba(33, 231, 184, 0.8)'
    ];

    var c1 = colors.slice(0).map((c,i)=>{
      c = c.replace("1)", "0.75)");
      return c.replace("0.8", "0.5");
    });
    colors = colors.concat(c1);

    var c2 = colors.slice(0).map((c,i)=>{
      c = c.replace("1)", "0.5)");
      return c.replace("0.8", "0.25");
    });
    colors = colors.concat(c2);

    return colors;
  }
  render () {
    let p = this.state,
      d = p.data,
      r = p.row,
      _type = r.type;

    if (!_type) {
      console.error('No type given for row: ', this.state);
      return <p className='error'>{'Error displaying row: '}<code>{p.kuid}</code></p>;
    }
    if (_type.select_one || _type.select_multiple) {
      _type = _.keys(_type)[0];
    }
    _type = JSON.stringify(_type);

    var questionLabel = r.label;
    if (this.props.translations) {
      questionLabel = r.label[this.props.translationIndex];
    }
    return (
      <div>
        <bem.ReportView__itemHeading>
          <h2>
            {questionLabel}
          </h2>
          <bem.ReportView__headingMeta>
            <span className="type">
              {
                t('Type: ') + _type + t('. ')
              }
            </span>
            <span className="respondents">
              {
                t('#1 out of #2 respondents answered this question. ')
                  .replace('#1', d.provided)
                  .replace('#2', d.total_count)
              }
            </span>
            <span>
              {
                t('(# were without data.)').replace('#', d.not_provided)
              }
            </span>
          </bem.ReportView__headingMeta>
        </bem.ReportView__itemHeading>
        <bem.ReportView__itemContent>
          {d.show_graph && 
            <bem.ReportView__chart
                style={{width: this.state.style.graphWidth + 'px'}}>
              <canvas ref="canvas" />
            </bem.ReportView__chart>
          }
          {d.values &&
            <ReportTable rows={d.values} type='disaggregated' />
          }
          {p.reportTable &&
            <ReportTable rows={p.reportTable} type='regular'/>
          }
          {d.mean &&
            <ReportTable rows={d} type='numerical'/>
          }
        </bem.ReportView__itemContent>
      </div>
      );
  }
};

export default ReportViewItem;<|MERGE_RESOLUTION|>--- conflicted
+++ resolved
@@ -40,13 +40,20 @@
       th = [t('Value'), t('Frequency'), t('Percentage')];
       rows = this.props.rows;
     } else {
-      th = th.concat(this.props.rows[0][1].responses);
-      this.props.rows.map((row, i)=> {
-        var rowitem = [row[0]];
-        rowitem = rowitem.concat(row[1].percentages);
-        rows.push(rowitem);
-      });
-    }
+      if (this.props.rows.length > 0) {
+        th = th.concat(this.props.rows[0][1].responses);
+        this.props.rows.map((row, i)=> {
+          var rowitem = [row[0]];
+          rowitem = rowitem.concat(row[1].percentages);
+          rows.push(rowitem);
+        });
+      }
+    }
+
+    if (rows.length === 0) {
+      return false;
+    }
+
     return (
         <table>
           <thead>
@@ -83,15 +90,7 @@
           d.percentages,
         );
     }
-<<<<<<< HEAD
     this.state = {
-=======
-
-    if (d.mean)
-      reportTable = false;
-
-    return {
->>>>>>> 4adc3a32
       ...this.props,
       reportTable: reportTable
     };
