import $ from 'jquery';
window.jQuery = $;
window.$ = $;
require('jquery.scrollto');
require('jquery-ui/sortable');

<<<<<<< HEAD
import mdl from './libs/rest_framework/material';
=======
>>>>>>> f7cdd46f
import React from 'react';
import ReactDOM from 'react-dom';
import classNames from 'classnames';
import DocumentTitle from 'react-document-title';
import Reflux from 'reflux';

import {
  IndexRoute,
  IndexRedirect,
  Link,
  Route,
  hashHistory,
  Router
} from 'react-router';

import Select from 'react-select';
import moment from 'moment';

import searches from './searches';
import actions from './actions';

import stores from './stores';
import {dataInterface} from './dataInterface';
import bem from './bem';
import ui from './ui';
import mixins from './mixins';
import MainHeader from './components/header';
import Drawer from './components/drawer';
import {
  AddToLibrary,
  FormPage,
  LibraryPage
} from './components/formEditors';

import Reports from './components/reports';
import FormLanding from './components/formLanding';
import FormSubScreens from './components/formSubScreens';
import FormViewTabs from './components/formViewTabs';
import Modal from './components/modal';
import {ChangePassword, AccountSettings} from './components/accountSettings';

import {
  getAnonymousUserPermission,
  anonUsername,
  parsePermissions,
  log,
  t,
  assign,
  isLibrary,
  currentLang
} from './utils';


class ItemDropdown extends React.Component {
  render () {
    return (
        <div className="item dropdown">
          <a href="#" className="dropdown-toggle" data-toggle="dropdown">
            <i className={this.props.iconKls} />
          </a>
          <ul className="dropdown-menu dropdown-menu-right">
            {this.props.children}
          </ul>
        </div>
        );
  }
}

class ItemDropdownItem extends React.Component {
  render () {
    var baseName = isLibrary(this.context.router) ? 'library-' : '';
    return (
          <li>
            <Link to={`${baseName}form-edit`}
                  params={{assetid: this.props.uid}}>
              <i className={classNames('fa', 'fa-sm', this.props.faIcon)} />
              &nbsp;
              &nbsp;
              {this.props.name || t('no name')}
            </Link>
          </li>
      );
  }
}

class ItemDropdownHeader extends React.Component {
  render () {
    return <li className="dropdown-header">{this.props.children}</li>;
  }
}

class ItemDropdownDivider extends React.Component {
  render () {
    return <li className="divider" />;
  }
}

var assetStore = stores.asset;
var sessionStore = stores.session;


/*
var Icon = React.createClass({
  render () {
    var kls = classNames('fa', `fa-${this.props.fa}`, this.props.also);
    return (
      <i className={kls} />
      );
  }
})
class NavBarIcon extends React.Component {
  render () {
    var iconCls = classNames(`fa ${this.props.icon}`)
    return (
      <ul className='nav navbar-nav user'>
        <li className='item'>
          <i className={iconCls} title={this.props.title} />
        </li>
      </ul>
      );
  }
}
*/

// class Header extends React.Component {
//   render () {
//     var small;
//     if (this.props.small) {
//       small = <small>{this.props.small}</small>;
//     }
//     return (
//       <div className="row">
//         <div className="col-lg-12">
//           <h3 className="page-header">{this.props.title} {small}</h3>
//         </div>
//       </div>
//       );
//   }
// }

// class StackedIcon extends React.Component {
//   render () {
//     var size = this.props.size || 'lg';
//     var backIcon = this.props.backIcon || 'square';
//     var frontIcon = this.props.frontIcon || 'file-o';
//     return (
//         <span className={classNames('fa-stack', `fa-${size}`, this.props.className)}>
//           <i className={`fa fa-${backIcon} fa-stack-2x`}></i>
//           <i className={`fa fa-${frontIcon} fa-stack-1x fa-inverse`}></i>
//         </span>
//       );
//   }
// }

/*
var ActionLink = React.createClass({
  render () {
    return <bem.AssetRow__actionIcon {...this.props} />
  }
});
var collectionAssetsStore = stores.collectionAssets;
*/

function stringifyRoutes(contextRouter) {
  return JSON.stringify(contextRouter.getCurrentRoutes().map(function(r){
    return {
      name: r.name,
      href: r.path
    };
  }), null, 4);
}

class CloseButton extends React.Component {
  render () {
    return (
      <Link to={this.props.to}
            className={classNames('close-button', this.props.className)}
            onClick={this.props.onClick}
            title={this.props.title}>
        <i className='fa fa-times' />
      </Link>
      );
  }
}

class ButtonGroup extends React.Component {
  constructor () {
    super();
    this.state = {
      open: false
    };
  }
  toggleExpandGroup (evt) {
    evt.preventDefault();
    this.setState({open: !this.state.open});
  }
  render () {
    var icon = this.props.icon || false;
    var href = this.props.href || '#';
    var title = this.props.title;
    var links = this.props.links || [];
    var pullRight = this.props.pullRight;
    var disabled = false;

    var wrapClassnames = classNames('btn-group',
                                  pullRight ? 'pull-right' : '',
                                  this.state.open ? 'open' : ''
                                  );
    var mainClassnames = classNames('btn',
                                  'btn-default',
                                  disabled ? 'disabled' : ''
                                  );
    var caretClassnames = classNames('btn', 'btn-default', 'dropdown-toggle');

    var mainLink, openLink, iconEl;

    if (icon) {
      iconEl = <i className={classNames('fa', 'fa-lg', `fa-${icon}`)} />;
    }
    mainLink = <a href={href}
                  onClick={this.toggleExpandGroup.bind(this)}
                  className={mainClassnames}>{title}&nbsp;&nbsp;{iconEl}</a>;

    // var action = this.props.action || 'view';
    if (links.length > 0) {
      openLink = (
        <a href="#" className={caretClassnames} onClick={this.toggleExpandGroup.bind(this)}><span className="caret" /></a>
      );
      links = (
          <ul className="dropdown-menu">
            {links.map((lnk)=> {
              var _key = lnk.code;
              return (<li key={_key}><a href={lnk.url}>{t(lnk.title || lnk.code)}</a></li>);
            })}
          </ul>
        );
    }

    return (
        <div className={wrapClassnames}>
          {mainLink}
          {openLink}
          {links}
        </div>
      );
  }
}

class DownloadButtons extends React.Component {
  render () {
    // var title = 'there are no available downloads';
    var links = this.props.downloads.map((link) => {
      return assign({
        code: `download.${this.props.kind}.${link.format}`
      }, link);
    });
    return (
      <ButtonGroup href="#"
                    links={links}
                    kind={this.props.kind}
                    disabled={links.length === 0}
                    icon="cloud-download"
                    title={t('download')} />
      );
  }
}


class UserProfileLink extends React.Component {
  render () {
    var before, after, icon;
    if (this.props.icon) {
      icon = (
          <i className={`fa fa-${this.props.icon}`} />
        );
      if (this.props.iconBefore) {
        before = icon;
      } else {
        after = icon;
      }
    }
    return (
          <Link to="user-profile"
                className="user-profile-link"
                params={{username: this.props.username}}>
            {before}{this.props.username}{after}
          </Link>
    );
  }
}

class KoBo extends React.Component {
  render () {
    return (
        <span className='kobo'>
          <span className='ko'>Ko</span>
          <span className='bo'>Bo</span>
        </span>
      );
  }
}

<<<<<<< HEAD
/*
var FormInput = React.createClass({
  render () {
    return (
        <div className="form-group">
          <div className="mdl-textfield mdl-js-textfield">
            <input className="mdl-textfield__input" type="text" id={this.props.id}
                  onChange={this.props.onChange} />
            <label className="mdl-textfield__label" htmlFor={this.props.id}>{this.props.label}</label>

          </div>
        </div>
      );
  }
});
*/

=======
>>>>>>> f7cdd46f
var App = React.createClass({
  mixins: [
    Reflux.connect(stores.pageState, 'pageState'),
    mixins.contextRouter
  ],
  getInitialState () {
    moment.locale(currentLang());
    return assign({
<<<<<<< HEAD
      pageState: {
        showFixedDrawer: false
      }
    }, stores.pageState.state);
  },
  componentWillReceiveProps() {
=======
      pageState: stores.pageState.state
    });
  },
  componentWillReceiveProps() {
    // slide out drawer overlay on every page change (better mobile experience)
>>>>>>> f7cdd46f
    if (this.state.pageState.showFixedDrawer)
      stores.pageState.setState({showFixedDrawer: false});
  },
  render() {
    var assetid = this.props.params.assetid || null;
    return (
      <DocumentTitle title="KoBoToolbox">
        <div className="mdl-wrapper">
<<<<<<< HEAD
          { !this.state.headerHidden &&
=======
          { !this.state.pageState.headerHidden && 
>>>>>>> f7cdd46f
            <div className="k-header__bar"></div>
          }
          <bem.PageWrapper m={{
              'fixed-drawer': this.state.pageState.showFixedDrawer,
<<<<<<< HEAD
              'header-hidden': this.isFormBuilder(),
              'drawer-hidden': this.isFormBuilder(),
                }} className="mdl-layout mdl-layout--fixed-header">
              { this.state.pageState && this.state.pageState.modal &&
                <Modal params={this.state.pageState.modal} />
              }

              { !this.isFormBuilder() &&
                <MainHeader assetid={assetid}/>
              }
              { !this.isFormBuilder() &&
=======
              'header-hidden': (this.isFormBuilder() || this.state.pageState.headerHidden),
              'drawer-hidden': (this.isFormBuilder() || this.state.pageState.drawerHidden),
                }} className="mdl-layout mdl-layout--fixed-header">
              { this.state.pageState.modal &&
                <Modal params={this.state.pageState.modal} />
              }

              { !this.isFormBuilder() && !this.state.pageState.headerHidden && 
                <MainHeader assetid={assetid}/>
              }
              { !this.isFormBuilder() && !this.state.pageState.drawerHidden &&
>>>>>>> f7cdd46f
                <Drawer/>
              }
              <bem.PageWrapper__content className='mdl-layout__content' m={this.isFormSingle() ? 'form-landing' : ''}>
                { !this.isFormBuilder() &&
                  <FormViewTabs type={'top'} show={this.isFormSingle()} />
                }
                { !this.isFormBuilder() &&
                  <FormViewTabs type={'side'} show={this.isFormSingle()} />
                }
                {this.props.children}

              </bem.PageWrapper__content>
          </bem.PageWrapper>
        </div>
      </DocumentTitle>
    );
<<<<<<< HEAD
  },
  componentDidUpdate() {
    mdl.upgradeDom();
=======
>>>>>>> f7cdd46f
  }
});

// intended to provide a component we can export to html
var Loading = React.createClass({
  render () {
    return (
        <bem.Loading>
          <bem.Loading__inner>
            <i />
            {t('loading kobotoolbox')}
          </bem.Loading__inner>
        </bem.Loading>
      );
  }
});

// var Forms = React.createClass({
  // mixins: [
  //   Navigation
  // ],
  // statics: {
  //   willTransitionTo: function(transition, params, idk, callback) {
  //     if (params.assetid && params.assetid[0] === 'c') {
  //       transition.redirect('collection-page', {
  //         uid: params.assetid
  //       });
  //     }
  //     callback();
  //   }
  // },
  // render () {
    // return this.props.children;
  // }
// });

// var FormDownload = React.createClass({
//   statics: {
//     willTransitionTo: function(transition, params, idk, callback) {
//       actions.resources.loadAsset({id: params.assetid});
//       callback();
//     }
//   },
//   componentDidMount () {
//     this.listenTo(assetStore, this.assetStoreTriggered);
//   },
//   getInitialState () {
//     return {
//       downloads: []
//     };
//   },
//   assetStoreTriggered (data, uid) {
//     this.setState({
//       downloads: data[uid].downloads
//     });
//   },
//   render () {
//     return (
//         <ui.Panel>
//           <ul>
//             {
//               this.state.downloads.map(function(item){
//                 var fmt = `download-format-${item.format}`;
//                 return (
//                     <li>
//                       <a href={item.url} ref={fmt}>
//                         {t(fmt)}
//                       </a>
//                     </li>
//                   );
//               })
//             }
//           </ul>
//         </ui.Panel>
//       );
//   }
// });

var FormJson = React.createClass({
  mixins: [
    Reflux.ListenerMixin
  ],
  componentDidMount () {
    this.listenTo(stores.asset, this.assetStoreTriggered);
    actions.resources.loadAsset({id: this.props.params.assetid});

  },
  assetStoreTriggered (data, uid) {
    this.setState({
      assetcontent: data[uid].content
    });
  },
  getInitialState () {
    return {
      assetcontent: false
    };
  },
  render () {
    return (
        <ui.Panel>
          <bem.FormView>
            <pre>
            <code>
              { this.state.assetcontent ?
                JSON.stringify(this.state.assetcontent, null, 4)
             : null }
            </code>
            </pre>
          </bem.FormView>
        </ui.Panel>
      );
  }
});

var FormXform = React.createClass({
  componentDidMount () {
    dataInterface.getAssetXformView(this.props.params.assetid).done((content)=>{
      this.setState({
        xformLoaded: true,
        xformHtml: {
          __html: $('<div>').html(content).find('.pygment').html()
        },
      });
    });
  },
  getInitialState () {
    return {
      xformLoaded: false
    };
  },
  render () {
    if (!this.state.xformLoaded) {
      return (
        <ui.Panel>
          <bem.Loading>
            <bem.Loading__inner>
              <p>XForm is loading</p>
            </bem.Loading__inner>
          </bem.Loading>
        </ui.Panel>

        );
    } else {
      return (
        <ui.Panel>
          <bem.FormView>
            <div className="pygment" dangerouslySetInnerHTML={this.state.xformHtml} />
          </bem.FormView>
        </ui.Panel>
        );
    }
  }
});

var LibrarySearchableList = require('./lists/library');
var FormsSearchableList = require('./lists/forms');

var FormNotFound = React.createClass({
  render () {
    return (
        <ui.Panel>
          <bem.Loading>
            <bem.Loading__inner>
              {t('path not found / recognized')}
            </bem.Loading__inner>
          </bem.Loading>
        </ui.Panel>
      );
  }
});

var UserList = React.createClass({
  render () {
    return (
        <ui.Panel className="k-div--userlist">
          <h1>{t('users')}</h1>
        </ui.Panel>
      );
  }
});

var UserProfile = React.createClass({
  render () {
    var username = this.props.username;
    return (
        <ui.Panel className="k-div--userprofile">
          <h1>{t('user')}: {username}</h1>
          <hr />
          <div className="well">
            <h3 className="page-header">
              {t('my forms shared with user')}
            </h3>
            <div className="well-content">
              <p>There are no forms shared with this user?</p>
            </div>
          </div>

          <div className="well">
            <h3 className="page-header">
              {t('public forms')}
            </h3>
            <div className="well-content">
              <p>This user has no public forms</p>
            </div>
          </div>

        </ui.Panel>
      );
  }
});

var Public = React.createClass({
  render () {
    return (
      <div>
        <p>Public</p>
      </div>
      );
  }
});

// var Builder = React.createClass({
//   mixins: [Navigation],
//   render () {
//     var _routes = stringifyRoutes(this.context.router);
//     return (
//       <ui.Panel className="k-div--builder">
//         <h1 className="page-header">Builder</h1>
//         <hr />
//         <pre>
//           <code>
//             {_routes}
//             <hr />
//             {JSON.stringify(this.context.router.getCurrentParams(), null, 4)}
//           </code>
//         </pre>
//       </ui.Panel>
//       );
//   }
// });

var SelfProfile = React.createClass({
  render () {
    return (
        <ui.Panel className="k-div--selfprofile">
          <em>{t('self profile')}</em>
        </ui.Panel>
      );
  }
});


var SectionNotFound = React.createClass({
  render () {
    return (
        <ui.Panel className="k404">
          <i />
          <em>section not found</em>
        </ui.Panel>
      );
  }
});

var routes = (
  <Route name="home" path="/" component={App}>
    <Route path="account-settings" component={AccountSettings} />
    <Route path="change-password" component={ChangePassword} />

    <Route path="library" >
      <Route path="new" component={AddToLibrary} />
      <Route path="/library/:assetid">
        {/*<Route name="library-form-download" path="download" handler={FormDownload} />,*/}
        <Route path="json" component={FormJson} />,
        <Route path="xform" component={FormXform} />,
        <Route path="edit" component={LibraryPage} />
      </Route>
      <IndexRoute component={LibrarySearchableList} />
    </Route>

    <IndexRedirect to="forms" />
    <Route path="forms" >
      <IndexRoute component={FormsSearchableList} />

<<<<<<< HEAD
      <Route path="/forms/:assetid">
=======
      <Route path="/forms/:assetid"> 
>>>>>>> f7cdd46f
        {/*<Route name="form-download" path="download" component={FormDownload} />*/}
        <Route path="json" component={FormJson} />
        <Route path="xform" component={FormXform} />
        <Route path="edit" component={FormPage} />

        <Route path="landing">
          <IndexRoute component={FormLanding} />
<<<<<<< HEAD
          <Route path="collect" component={FormSubScreens} />
          <Route path="android" component={FormSubScreens} />
=======
>>>>>>> f7cdd46f
        </Route>

        <Route path="data">
          <Route path="report" component={Reports} />
          <Route path="report-legacy" component={FormSubScreens} />
          <Route path="table" component={FormSubScreens} />
          <Route path="downloads" component={FormSubScreens} />
          <Route path="gallery" component={FormSubScreens} />
          <Route path="map" component={FormSubScreens} />
          <IndexRedirect to="report" />
        </Route>

        <Route path="settings">
          <IndexRoute component={FormSubScreens} />
          <Route path="kobocat" component={FormSubScreens} />
          <Route path="sharing" component={FormSubScreens} />
        </Route>

        {/* used to force refresh form screens */}
        <Route path="reset" component={FormSubScreens} />

        <IndexRedirect to="landing" />
      </Route>

      <Route path="*" component={FormNotFound} />
    </Route>

    <Route path="*" component={SectionNotFound} />
  </Route>
);

class RunRoutes extends React.Component {
  render() {
    return (
      <Router history={hashHistory}>
        {routes}
      </Router>
    );
  }
}

export default RunRoutes;<|MERGE_RESOLUTION|>--- conflicted
+++ resolved
@@ -4,10 +4,6 @@
 require('jquery.scrollto');
 require('jquery-ui/sortable');
 
-<<<<<<< HEAD
-import mdl from './libs/rest_framework/material';
-=======
->>>>>>> f7cdd46f
 import React from 'react';
 import ReactDOM from 'react-dom';
 import classNames from 'classnames';
@@ -310,26 +306,6 @@
   }
 }
 
-<<<<<<< HEAD
-/*
-var FormInput = React.createClass({
-  render () {
-    return (
-        <div className="form-group">
-          <div className="mdl-textfield mdl-js-textfield">
-            <input className="mdl-textfield__input" type="text" id={this.props.id}
-                  onChange={this.props.onChange} />
-            <label className="mdl-textfield__label" htmlFor={this.props.id}>{this.props.label}</label>
-
-          </div>
-        </div>
-      );
-  }
-});
-*/
-
-=======
->>>>>>> f7cdd46f
 var App = React.createClass({
   mixins: [
     Reflux.connect(stores.pageState, 'pageState'),
@@ -338,20 +314,11 @@
   getInitialState () {
     moment.locale(currentLang());
     return assign({
-<<<<<<< HEAD
-      pageState: {
-        showFixedDrawer: false
-      }
-    }, stores.pageState.state);
-  },
-  componentWillReceiveProps() {
-=======
       pageState: stores.pageState.state
     });
   },
   componentWillReceiveProps() {
     // slide out drawer overlay on every page change (better mobile experience)
->>>>>>> f7cdd46f
     if (this.state.pageState.showFixedDrawer)
       stores.pageState.setState({showFixedDrawer: false});
   },
@@ -360,28 +327,11 @@
     return (
       <DocumentTitle title="KoBoToolbox">
         <div className="mdl-wrapper">
-<<<<<<< HEAD
-          { !this.state.headerHidden &&
-=======
           { !this.state.pageState.headerHidden && 
->>>>>>> f7cdd46f
             <div className="k-header__bar"></div>
           }
           <bem.PageWrapper m={{
               'fixed-drawer': this.state.pageState.showFixedDrawer,
-<<<<<<< HEAD
-              'header-hidden': this.isFormBuilder(),
-              'drawer-hidden': this.isFormBuilder(),
-                }} className="mdl-layout mdl-layout--fixed-header">
-              { this.state.pageState && this.state.pageState.modal &&
-                <Modal params={this.state.pageState.modal} />
-              }
-
-              { !this.isFormBuilder() &&
-                <MainHeader assetid={assetid}/>
-              }
-              { !this.isFormBuilder() &&
-=======
               'header-hidden': (this.isFormBuilder() || this.state.pageState.headerHidden),
               'drawer-hidden': (this.isFormBuilder() || this.state.pageState.drawerHidden),
                 }} className="mdl-layout mdl-layout--fixed-header">
@@ -389,11 +339,10 @@
                 <Modal params={this.state.pageState.modal} />
               }
 
-              { !this.isFormBuilder() && !this.state.pageState.headerHidden && 
+              { !this.isFormBuilder() && !this.state.pageState.headerHidden &&
                 <MainHeader assetid={assetid}/>
               }
               { !this.isFormBuilder() && !this.state.pageState.drawerHidden &&
->>>>>>> f7cdd46f
                 <Drawer/>
               }
               <bem.PageWrapper__content className='mdl-layout__content' m={this.isFormSingle() ? 'form-landing' : ''}>
@@ -410,12 +359,6 @@
         </div>
       </DocumentTitle>
     );
-<<<<<<< HEAD
-  },
-  componentDidUpdate() {
-    mdl.upgradeDom();
-=======
->>>>>>> f7cdd46f
   }
 });
 
@@ -699,11 +642,7 @@
     <Route path="forms" >
       <IndexRoute component={FormsSearchableList} />
 
-<<<<<<< HEAD
       <Route path="/forms/:assetid">
-=======
-      <Route path="/forms/:assetid"> 
->>>>>>> f7cdd46f
         {/*<Route name="form-download" path="download" component={FormDownload} />*/}
         <Route path="json" component={FormJson} />
         <Route path="xform" component={FormXform} />
@@ -711,11 +650,6 @@
 
         <Route path="landing">
           <IndexRoute component={FormLanding} />
-<<<<<<< HEAD
-          <Route path="collect" component={FormSubScreens} />
-          <Route path="android" component={FormSubScreens} />
-=======
->>>>>>> f7cdd46f
         </Route>
 
         <Route path="data">
