{
  "name": "kpi",
  "version": "0.1.0",
  "description": "kobotoolbox api dashboard",
  "main": "Gruntfile.js",
  "dependencies": {
    "react-hotkey": "^0.5.0"
  },
  "devDependencies": {
    "alertifyjs": "^1.4.1",
    "babelify": "^6.1.0",
    "backbone": "^1.1.2",
    "backbone-validation": "^0.11.5",
    "bluebird": "^2.9.27",
    "bower": "^1.4.1",
    "classnames": "^2.1.1",
    "coffeeify": "^1.1.0",
    "diff": "^1.4.0",
    "font-awesome": "^4.4.0",
    "grunt": "^0.4.5",
    "grunt-autoprefixer": "^3.0.3",
    "grunt-browserify": "^3.8.0",
    "grunt-cli": "^0.1.13",
    "grunt-contrib-clean": "^0.6.0",
    "grunt-contrib-copy": "^0.8.0",
    "grunt-contrib-cssmin": "^0.12.3",
    "grunt-contrib-uglify": "^0.9.1",
    "grunt-contrib-watch": "^0.6.1",
    "grunt-sass": "^1.0.0",
    "grunt-webfont": "^1.2.0",
    "immutable": "^3.4.7",
    "jit-grunt": "^0.9.1",
    "jquery": "^2.1.4",
    "jquery-ui": "^1.10.5",
    "jquery.scrollto": "^2.1.0",
    "load-grunt-tasks": "^3.2.0",
    "material-design-icons": "^2.0.0",
    "material-design-lite": "^1.0.2",
    "moment": "^2.10.3",
    "q": "^1.4.1",
    "react": "^0.13.3",
    "react-cookie": "^0.2.3",
    "react-document-title": "^1.0.2",
    "react-favicon": "0.0.3",
    "react-router": "^0.13.3",
    "react-select": "^0.6.3",
    "react-tagsinput": "1.4.x",
    "react-tooltip": "^0.3.3",
    "reflux": "^0.2.7",
<<<<<<< HEAD
    "roboto-fontface": "^0.4.5",
    "select2": "^3.5.2-browserify",
=======
    "select2": "3.5.1-browserify-fix",
>>>>>>> 3106ccd5
    "time-grunt": "^1.2.1",
    "underscore": "^1.8.3"
  },
  "scripts": {
    "test": "grunt test"
  },
  "repository": {
    "type": "git",
    "url": "https://github.com/kobotoolbox/kpi.git"
  },
  "author": "alex.dorey@kobotoolbox.org, esmail.fadae@kobotoolbox.org, john.milner@kobotoolbox.org",
  "license": "GPLv3",
  "bugs": {
    "url": "https://github.com/kobotoolbox/kpi/issues"
  },
  "homepage": "https://github.com/kobotoolbox/kpi"
}<|MERGE_RESOLUTION|>--- conflicted
+++ resolved
@@ -47,12 +47,8 @@
     "react-tagsinput": "1.4.x",
     "react-tooltip": "^0.3.3",
     "reflux": "^0.2.7",
-<<<<<<< HEAD
     "roboto-fontface": "^0.4.5",
-    "select2": "^3.5.2-browserify",
-=======
     "select2": "3.5.1-browserify-fix",
->>>>>>> 3106ccd5
     "time-grunt": "^1.2.1",
     "underscore": "^1.8.3"
   },
