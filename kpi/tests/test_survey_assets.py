--- conflicted
+++ resolved
@@ -1,12 +1,11 @@
+from __future__ import absolute_import
+import re
+
 from django.contrib.auth.models import User
 from django.test import TestCase
-<<<<<<< HEAD
 
-from kpi.models import SurveyAsset
-=======
-import json
-import re
->>>>>>> 0c4037a8
+from ..models import SurveyAsset
+from ..models import Collection
 
 class SurveyAssetsTestCase(TestCase):
     fixtures = ['test_data']
