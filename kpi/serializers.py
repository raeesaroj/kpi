import datetime
import json
import pytz
from collections import OrderedDict

from django.contrib.auth.models import User, Permission
from django.contrib.contenttypes.models import ContentType
from django.core.exceptions import ObjectDoesNotExist
from django.core.urlresolvers import get_script_prefix, resolve, Resolver404
from django.db import transaction
from django.utils.six.moves.urllib import parse as urlparse
from django.conf import settings
from rest_framework import serializers, exceptions
from rest_framework.pagination import LimitOffsetPagination
from rest_framework.reverse import reverse_lazy, reverse
from taggit.models import Tag

from kobo.static_lists import SECTORS, COUNTRIES, LANGUAGES
from hub.models import SitewideMessage, ExtraUserDetail
from .models import Asset
from .models import AssetSnapshot
from .models import AssetVersion
from .models import Collection
from .models import CollectionChildrenQuerySet
from .models import UserCollectionSubscription
from .models import ImportTask
from .models import ObjectPermission
from .models.object_permission import get_anonymous_user, get_objects_for_user
from .models.asset import ASSET_TYPES
from .models import TagUid
from .models import OneTimeAuthenticationKey
#import shadow Attachment models
from .deployment_backends.kc_reader.shadow_models import _models


from .forms import USERNAME_REGEX, USERNAME_MAX_LENGTH
from .forms import USERNAME_INVALID_MESSAGE
from .utils.gravatar_url import gravatar_url

from .deployment_backends.kc_reader.utils import get_kc_profile_data
from .deployment_backends.kc_reader.utils import set_kc_require_auth
<<<<<<< HEAD
from .deployment_backends.kc_reader.shadow_models import _models
=======
from .deployment_backends.kc_reader.utils import check_obj
from .utils.image_tools import image_url

def dict_key_for_value(_dict, value):
    """
    This function is used to get key by value in a dictionary
    """
    return _dict.keys()[_dict.values().index(value)]

def get_path(data, question_name, path_list=[]):
    name = data.get('name')
    if name == question_name:
        return '/'.join(path_list)
    elif data.get('children') is not None:
        for node in data.get('children'):
            path_list.append(node.get('name'))
            path = get_path(node, question_name, path_list)
            if path is not None:
                return path
            else:
                del path_list[len(path_list) - 1]
    return None
>>>>>>> 11d1f85a

class Paginated(LimitOffsetPagination):

    """ Adds 'root' to the wrapping response object. """
    root = serializers.SerializerMethodField('get_parent_url', read_only=True)

    def get_parent_url(self, obj):
        return reverse_lazy('api-root', request=self.context.get('request'))


class WritableJSONField(serializers.Field):

    """ Serializer for JSONField -- required to make field writable"""

    def __init__(self, **kwargs):
        self.allow_blank = kwargs.pop('allow_blank', False)
        super(WritableJSONField, self).__init__(**kwargs)

    def to_internal_value(self, data):
        if (not data) and (not self.required):
            return None
        else:
            try:
                return json.loads(data)
            except Exception as e:
                raise serializers.ValidationError(
                    u'Unable to parse JSON: {}'.format(e))

    def to_representation(self, value):
        return value


class ReadOnlyJSONField(serializers.ReadOnlyField):
    def to_representation(self, value):
        return value


class GenericHyperlinkedRelatedField(serializers.HyperlinkedRelatedField):

    def __init__(self, **kwargs):
        # These arguments are required by ancestors but meaningless in our
        # situation. We will override them dynamically.
        kwargs['view_name'] = '*'
        kwargs['queryset'] = ObjectPermission.objects.none()
        return super(GenericHyperlinkedRelatedField, self).__init__(**kwargs)

    def to_representation(self, value):
        self.view_name = '{}-detail'.format(
            ContentType.objects.get_for_model(value).model)
        result = super(GenericHyperlinkedRelatedField, self).to_representation(
            value)
        self.view_name = '*'
        return result

    def to_internal_value(self, data):
        ''' The vast majority of this method has been copied and pasted from
        HyperlinkedRelatedField.to_internal_value(). Modifications exist
        to allow any type of object. '''
        _ = self.context.get('request', None)
        try:
            http_prefix = data.startswith(('http:', 'https:'))
        except AttributeError:
            self.fail('incorrect_type', data_type=type(data).__name__)

        # The script prefix must be removed even if the URL is relative.
        # TODO: Figure out why DRF only strips absolute URLs, or file bug
        if True or http_prefix:
            # If needed convert absolute URLs to relative path
            data = urlparse.urlparse(data).path
            prefix = get_script_prefix()
            if data.startswith(prefix):
                data = '/' + data[len(prefix):]

        try:
            match = resolve(data)
        except Resolver404:
            self.fail('no_match')

        ### Begin modifications ###
        # We're a generic relation; we don't discriminate
        '''
        try:
            expected_viewname = request.versioning_scheme.get_versioned_viewname(
                self.view_name, request
            )
        except AttributeError:
            expected_viewname = self.view_name

        if match.view_name != expected_viewname:
            self.fail('incorrect_match')
        '''

        # Dynamically modify the queryset
        self.queryset = match.func.cls.queryset
        ### End modifications ###

        try:
            return self.get_object(match.view_name, match.args, match.kwargs)
        except (ObjectDoesNotExist, TypeError, ValueError):
            self.fail('does_not_exist')


class RelativePrefixHyperlinkedRelatedField(
        serializers.HyperlinkedRelatedField):
    def to_internal_value(self, data):
        try:
            http_prefix = data.startswith(('http:', 'https:'))
        except AttributeError:
            self.fail('incorrect_type', data_type=type(data).__name__)

        # The script prefix must be removed even if the URL is relative.
        # TODO: Figure out why DRF only strips absolute URLs, or file bug
        if True or http_prefix:
            # If needed convert absolute URLs to relative path
            data = urlparse.urlparse(data).path
            prefix = get_script_prefix()
            if data.startswith(prefix):
                data = '/' + data[len(prefix):]

        return super(
            RelativePrefixHyperlinkedRelatedField, self
        ).to_internal_value(data)


class TagSerializer(serializers.ModelSerializer):
    url = serializers.SerializerMethodField('_get_tag_url', read_only=True)
    assets = serializers.SerializerMethodField('_get_assets', read_only=True)
    collections = serializers.SerializerMethodField(
        '_get_collections', read_only=True)
    parent = serializers.SerializerMethodField(
        '_get_parent_url', read_only=True)
    uid = serializers.ReadOnlyField(source='taguid.uid')

    class Meta:
        model = Tag
        fields = ('name', 'url', 'assets', 'collections', 'parent', 'uid')

    def _get_parent_url(self, obj):
        return reverse('tag-list', request=self.context.get('request', None))

    def _get_assets(self, obj):
        request = self.context.get('request', None)
        user = request.user
        # Check if the user is anonymous. The
        # django.contrib.auth.models.AnonymousUser object doesn't work for
        # queries.
        if user.is_anonymous():
            user = get_anonymous_user()
        return [reverse('asset-detail', args=(sa.uid,), request=request)
                for sa in Asset.objects.filter(tags=obj, owner=user).all()]

    def _get_collections(self, obj):
        request = self.context.get('request', None)
        user = request.user
        # Check if the user is anonymous. The
        # django.contrib.auth.models.AnonymousUser object doesn't work for
        # queries.
        if user.is_anonymous():
            user = get_anonymous_user()
        return [reverse('collection-detail', args=(coll.uid,), request=request)
                for coll in Collection.objects.filter(tags=obj, owner=user)
                .all()]

    def _get_tag_url(self, obj):
        request = self.context.get('request', None)
        uid = TagUid.objects.get_or_create(tag=obj)[0].uid
        return reverse('tag-detail', args=(uid,), request=request)


class TagListSerializer(TagSerializer):

    class Meta:
        model = Tag
        fields = ('name', 'url', )


class ObjectPermissionSerializer(serializers.ModelSerializer):
    url = serializers.HyperlinkedIdentityField(
        lookup_field='uid',
        view_name='objectpermission-detail'
    )
    user = RelativePrefixHyperlinkedRelatedField(
        view_name='user-detail',
        lookup_field='username',
        queryset=User.objects.all(),
    )
    permission = serializers.SlugRelatedField(
        slug_field='codename',
        queryset=Permission.objects.all()
    )
    content_object = GenericHyperlinkedRelatedField(
        lookup_field='uid',
        style={'base_template': 'input.html'} # Render as a simple text box
    )
    inherited = serializers.ReadOnlyField()

    class Meta:
        model = ObjectPermission
        fields = (
            'uid',
            'kind',
            'url',
            'user',
            'permission',
            'content_object',
            'deny',
            'inherited',
        )
        extra_kwargs = {
            'uid': {
                'read_only': True,
            },
        }

    def create(self, validated_data):
        content_object = validated_data['content_object']
        user = validated_data['user']
        perm = validated_data['permission'].codename
        with transaction.atomic():
            # TEMPORARY Issue #1161: something other than KC is setting a
            # permission; clear the `from_kc_only` flag
            ObjectPermission.objects.filter(
                user=user,
                permission__codename='from_kc_only',
                object_id=content_object.id,
                content_type=ContentType.objects.get_for_model(content_object)
            ).delete()
            return content_object.assign_perm(user, perm)


class AncestorCollectionsSerializer(serializers.HyperlinkedModelSerializer):
    url = serializers.HyperlinkedIdentityField(
        lookup_field='uid', view_name='collection-detail')

    class Meta:
        model = Collection
        fields = ('name', 'uid', 'url')


class AssetSnapshotSerializer(serializers.HyperlinkedModelSerializer):
    url = serializers.HyperlinkedIdentityField(
        lookup_field='uid', view_name='assetsnapshot-detail')
    uid = serializers.ReadOnlyField()
    xml = serializers.SerializerMethodField()
    enketopreviewlink = serializers.SerializerMethodField()
    details = WritableJSONField(required=False)
    asset = RelativePrefixHyperlinkedRelatedField(
        queryset=Asset.objects.all(), view_name='asset-detail',
        lookup_field='uid',
        required=False,
        allow_null=True,
        style={'base_template': 'input.html'} # Render as a simple text box
    )
    owner = RelativePrefixHyperlinkedRelatedField(
        view_name='user-detail',
        lookup_field='username',
        read_only=True
    )
    asset_version_id = serializers.ReadOnlyField()
    date_created = serializers.DateTimeField(read_only=True)
    source = WritableJSONField(required=False)

    def get_xml(self, obj):
        ''' There's too much magic in HyperlinkedIdentityField. When format is
        unspecified by the request, HyperlinkedIdentityField.to_representation()
        refuses to append format to the url. We want to *unconditionally*
        include the xml format suffix. '''
        return reverse(
            viewname='assetsnapshot-detail', format='xml',
            kwargs={'uid': obj.uid},
            request=self.context.get('request', None)
        )

    def get_enketopreviewlink(self, obj):
        return reverse(
            viewname='assetsnapshot-preview',
            kwargs={'uid': obj.uid},
            request=self.context.get('request', None)
        )

    def create(self, validated_data):
        ''' Create a snapshot of an asset, either by copying an existing
        asset's content or by accepting the source directly in the request.
        Transform the source into XML that's then exposed to Enketo
        (and the www). '''
        asset = validated_data.get('asset', None)
        source = validated_data.get('source', None)

        # Force owner to be the requesting user
        # NB: validated_data is not used when linking to an existing asset
        # without specifying source; in that case, the snapshot owner is the
        # asset's owner, even if a different user makes the request
        validated_data['owner'] = self.context['request'].user

        # TODO: Move to a validator?
        if asset and source:
            if not self.context['request'].user.has_perm('view_asset', asset):
                # The client is not allowed to snapshot this asset
                raise exceptions.PermissionDenied
            validated_data['source'] = source
            snapshot = AssetSnapshot.objects.create(**validated_data)
        elif asset:
            # The client provided an existing asset; read source from it
            if not self.context['request'].user.has_perm('view_asset', asset):
                # The client is not allowed to snapshot this asset
                raise exceptions.PermissionDenied
            # asset.snapshot pulls , by default, a snapshot for the latest
            # version.
            snapshot = asset.snapshot
        elif source:
            # The client provided source directly; no need to copy anything
            # For tidiness, pop off unused fields. `None` avoids KeyError
            validated_data.pop('asset', None)
            validated_data.pop('asset_version', None)
            snapshot = AssetSnapshot.objects.create(**validated_data)
        else:
            raise serializers.ValidationError('Specify an asset and/or a source')

        if not snapshot.xml:
            raise serializers.ValidationError(snapshot.details)
        return snapshot

    class Meta:
        model = AssetSnapshot
        lookup_field = 'uid'
        fields = ('url',
                  'uid',
                  'owner',
                  'date_created',
                  'xml',
                  'enketopreviewlink',
                  'asset',
                  'asset_version_id',
                  'details',
                  'source',
                  )


class AssetSerializer(serializers.HyperlinkedModelSerializer):
    owner = RelativePrefixHyperlinkedRelatedField(
        view_name='user-detail', lookup_field='username', read_only=True)
    owner__username = serializers.ReadOnlyField(source='owner.username')
    url = serializers.HyperlinkedIdentityField(
        lookup_field='uid', view_name='asset-detail')
    asset_type = serializers.ChoiceField(choices=ASSET_TYPES)
    settings = WritableJSONField(required=False, allow_blank=True)
    content = WritableJSONField(required=False)
    report_styles = WritableJSONField(required=False)
    xls_link = serializers.SerializerMethodField()
    summary = serializers.ReadOnlyField()
    koboform_link = serializers.SerializerMethodField()
    xform_link = serializers.SerializerMethodField()
    version_count = serializers.SerializerMethodField()
    downloads = serializers.SerializerMethodField()
    embeds = serializers.SerializerMethodField()
    parent = RelativePrefixHyperlinkedRelatedField(
        lookup_field='uid',
        queryset=Collection.objects.all(),
        view_name='collection-detail',
        required=False,
        allow_null=True
    )
    ancestors = AncestorCollectionsSerializer(
        many=True, read_only=True, source='get_ancestors_or_none')
    permissions = ObjectPermissionSerializer(many=True, read_only=True)
    tag_string = serializers.CharField(required=False, allow_blank=True)
    version_id = serializers.CharField(read_only=True)
    has_deployment = serializers.ReadOnlyField()
    deployed_version_id = serializers.SerializerMethodField()
    deployed_versions = serializers.SerializerMethodField()
    deployment__identifier = serializers.SerializerMethodField()
    deployment__active = serializers.SerializerMethodField()
    deployment__links = serializers.SerializerMethodField()
    deployment__data_download_links = serializers.SerializerMethodField()
    deployment__submission_count = serializers.SerializerMethodField()

    class Meta:
        model = Asset
        lookup_field = 'uid'
        fields = ('url',
                  'owner',
                  'owner__username',
                  'parent',
                  'ancestors',
                  'settings',
                  'asset_type',
                  'date_created',
                  'summary',
                  'date_modified',
                  'version_id',
                  'version_count',
                  'has_deployment',
                  'deployed_version_id',
                  'deployed_versions',
                  'deployment__identifier',
                  'deployment__links',
                  'deployment__active',
                  'deployment__data_download_links',
                  'deployment__submission_count',
                  'report_styles',
                  'content',
                  'downloads',
                  'embeds',
                  'koboform_link',
                  'xform_link',
                  'tag_string',
                  'uid',
                  'kind',
                  'xls_link',
                  'name',
                  'permissions',
                  'settings',)
        extra_kwargs = {
            'parent': {
                'lookup_field': 'uid',
            },
            'uid': {
                'read_only': True,
            },
        }

    def update(self, asset, validated_data):
        asset_content = asset.content
        _req_data = self.context['request'].data
        _has_translations = 'translations' in _req_data
        _has_content = 'content' in _req_data
        if _has_translations and not _has_content:
            translations_list = json.loads(_req_data['translations'])
            try:
                asset.update_translation_list(translations_list)
            except ValueError as err:
                raise serializers.ValidationError(err.message)
            validated_data['content'] = asset_content
        return super(AssetSerializer, self).update(asset, validated_data)

    def get_fields(self, *args, **kwargs):
        fields = super(AssetSerializer, self).get_fields(*args, **kwargs)
        user = self.context['request'].user
        # Check if the user is anonymous. The
        # django.contrib.auth.models.AnonymousUser object doesn't work for
        # queries.
        if user.is_anonymous():
            user = get_anonymous_user()
        if 'parent' in fields:
            # TODO: remove this restriction?
            fields['parent'].queryset = fields['parent'].queryset.filter(
                owner=user)
        # Honor requests to exclude fields
        # TODO: Actually exclude fields from tha database query! DRF grabs
        # all columns, even ones that are never named in `fields`
        excludes = self.context['request'].GET.get('exclude', '')
        for exclude in excludes.split(','):
            exclude = exclude.strip()
            if exclude in fields:
                fields.pop(exclude)
        return fields

    def get_version_count(self, obj):
        return obj.asset_versions.count()

    def get_xls_link(self, obj):
        return reverse('asset-xls', args=(obj.uid,), request=self.context.get('request', None))

    def get_xform_link(self, obj):
        return reverse('asset-xform', args=(obj.uid,), request=self.context.get('request', None))

    def get_embeds(self, obj):
        request = self.context.get('request', None)

        def _reverse_lookup_format(fmt):
            url = reverse('asset-%s' % fmt,
                          args=(obj.uid,),
                          request=request)
            return {'format': fmt,
                    'url': url, }
        base_url = reverse('asset-detail',
                           args=(obj.uid,),
                           request=request)
        return [
            _reverse_lookup_format('xls'),
            _reverse_lookup_format('xform'),
        ]

    def get_downloads(self, obj):
        def _reverse_lookup_format(fmt):
            request = self.context.get('request', None)
            obj_url = reverse('asset-detail', args=(obj.uid,), request=request)
            # The trailing slash must be removed prior to appending the format
            # extension
            url = '%s.%s' % (obj_url.rstrip('/'), fmt)

            return {'format': fmt,
                    'url': url, }
        return [
            _reverse_lookup_format('xls'),
            _reverse_lookup_format('xml'),
        ]

    def get_koboform_link(self, obj):
        return reverse('asset-koboform', args=(obj.uid,), request=self.context
                       .get('request', None))

    def get_deployed_version_id(self, obj):
        if not obj.has_deployment:
            return
        if obj.asset_versions.filter(deployed=True).exists():
            if isinstance(obj.deployment.version_id, int):
                # this can be removed once the 'replace_deployment_ids'
                # migration has been run
                v_id = obj.deployment.version_id
                try:
                    return obj.asset_versions.get(_reversion_version_id=v_id).uid
                except ObjectDoesNotExist, e:
                    return obj.asset_versions.filter(deployed=True).first().uid
            else:
                return obj.deployment.version_id

    def get_deployed_versions(self, asset):
        deployed_versioned_assets = asset.asset_versions.filter(deployed=True)
        return AssetVersionListSerializer(
            deployed_versioned_assets,
            many=True,
            context=self.context
        ).data

    def get_deployment__identifier(self, obj):
        if obj.has_deployment:
            return obj.deployment.identifier

    def get_deployment__active(self, obj):
        return obj.has_deployment and obj.deployment.active

    def get_deployment__links(self, obj):
        if obj.has_deployment and obj.deployment.active:
            return obj.deployment.get_enketo_survey_links()
        else:
            return {}

    def get_deployment__data_download_links(self, obj):
        if obj.has_deployment:
            return obj.deployment.get_data_download_links()
        else:
            return {}

    def get_deployment__submission_count(self, obj):
        if not obj.has_deployment:
            return 0
        return obj.deployment.submission_count

    def _content(self, obj):
        return json.dumps(obj.content)

    def _table_url(self, obj):
        request = self.context.get('request', None)
        return reverse('asset-table-view', args=(obj.uid,), request=request)


class DeploymentSerializer(serializers.Serializer):
    backend = serializers.CharField(required=False)
    identifier = serializers.CharField(read_only=True)
    active = serializers.BooleanField(required=False)
    version_id = serializers.CharField(required=False)

    @staticmethod
    def _raise_unless_current_version(asset, validated_data):
        # Stop if the requester attempts to deploy any version of the asset
        # except the current one
        if 'version_id' in validated_data and \
                validated_data['version_id'] != str(asset.version_id):
            raise NotImplementedError(
                'Only the current version_id can be deployed')

    def create(self, validated_data):
        asset = self.context['asset']
        self._raise_unless_current_version(asset, validated_data)
        # if no backend is provided, use the installation's default backend
        backend_id = validated_data.get('backend',
                                        settings.DEFAULT_DEPLOYMENT_BACKEND)

        # asset.deploy deploys the latest version and updates that versions'
        # 'deployed' boolean value
        asset.deploy(backend=backend_id,
                     active=validated_data.get('active', False))
        asset.save(create_version=False,
                   adjust_content=False)
        return asset.deployment

    def update(self, instance, validated_data):
        ''' If a `version_id` is provided and differs from the current
        deployment's `version_id`, the asset will be redeployed. Otherwise,
        only the `active` field will be updated '''
        asset = self.context['asset']
        deployment = asset.deployment

        if 'backend' in validated_data and \
                validated_data['backend'] != deployment.backend:
            raise exceptions.ValidationError(
                {'backend': 'This field cannot be modified after the initial '
                            'deployment.'})

        if ('version_id' in validated_data and
                validated_data['version_id'] != deployment.version_id):
            # Request specified a `version_id` that differs from the current
            # deployment's; redeploy
            self._raise_unless_current_version(asset, validated_data)
            asset.deploy(
                backend=deployment.backend,
                active=validated_data.get('active', deployment.active)
            )
        elif 'active' in validated_data:
            # Set the `active` flag without touching the rest of the deployment
            deployment.set_active(validated_data['active'])

        asset.save(create_version=False, adjust_content=False)
        return deployment


class ImportTaskSerializer(serializers.HyperlinkedModelSerializer):
    messages = ReadOnlyJSONField(required=False)

    class Meta:
        model = ImportTask
        fields = (
            'status',
            'uid',
            'messages',
            'date_created',
        )
        extra_kwargs = {
            'uid': {
                'read_only': True,
            },
        }

class ImportTaskListSerializer(ImportTaskSerializer):
    url = serializers.HyperlinkedIdentityField(
        lookup_field='uid',
        view_name='importtask-detail'
    )
    messages = ReadOnlyJSONField(required=False)

    class Meta(ImportTaskSerializer.Meta):
        fields = (
            'url',
            'status',
            'messages',
            'uid',
            'date_created',
        )


class AssetListSerializer(AssetSerializer):
    class Meta(AssetSerializer.Meta):
        fields = ('url',
                  'date_modified',
                  'date_created',
                  'owner',
                  'summary',
                  'owner__username',
                  'parent',
                  'uid',
                  'tag_string',
                  'settings',
                  'kind',
                  'name',
                  'asset_type',
                  'version_id',
                  'has_deployment',
                  'deployed_version_id',
                  'deployment__identifier',
                  'deployment__active',
                  'deployment__submission_count',
                  'permissions',
                  'downloads',
                  )


class AssetVersionListSerializer(serializers.Serializer):
    uid = serializers.ReadOnlyField()
    url = serializers.SerializerMethodField()
    date_deployed = serializers.SerializerMethodField(read_only=True)
    date_modified = serializers.CharField(read_only=True)

    def get_date_deployed(self, obj):
        return obj.deployed and obj.date_modified

    def get_url(self, obj):
        return reverse('asset-version-detail', args=(obj.asset.uid, obj.uid),
                       request=self.context.get('request', None))


class AssetVersionSerializer(AssetVersionListSerializer):
    content = serializers.SerializerMethodField(read_only=True)

    def get_content(self, obj):
        return obj.version_content

    def get_version_id(self, obj):
        return obj.uid

    class Meta:
        model = AssetVersion
        fields = (
                    'version_id',
                    'date_deployed',
                    'date_modified',
                    'content',
                  )


class AssetUrlListSerializer(AssetSerializer):
    class Meta(AssetSerializer.Meta):
        fields = ('url',)

        
class AttachmentSerializer(serializers.ModelSerializer):
    url = serializers.HyperlinkedIdentityField(view_name='attachment-detail',
                                               lookup_field='pk')

    download_url = serializers.SerializerMethodField()
    xform = serializers.ReadOnlyField(source='instance.xform.pk')
    instance = serializers.ReadOnlyField(source='instance.pk')
    filename = serializers.ReadOnlyField(source='media_file.name')

    class Meta:
        fields = ('url', 'filename', 'mimetype', 'id', 'xform',
                  'instance', 'download_url')
        lookup_field = 'pk'
        model = _models.Attachment

    def get_download_url(self, obj):
        return obj.media_file.url if obj.media_file.url else None


class UserSerializer(serializers.HyperlinkedModelSerializer):
    assets = serializers.SerializerMethodField()

    def get_assets(self, obj):
        paginator = LimitOffsetPagination()
        paginator.default_limit = 10
        page = paginator.paginate_queryset(
            queryset=obj.assets.all(),
            request=self.context.get('request', None)
        )
        serializer = AssetUrlListSerializer(
            page, many=True, read_only=True, context=self.context)
        return OrderedDict([
            ('count', paginator.count),
            ('next', paginator.get_next_link()),
            ('previous', paginator.get_previous_link()),
            ('results', serializer.data)
        ])

    class Meta:
        model = User
        fields = ('url',
                  'username',
                  'assets',
                  'owned_collections',
                  )
        extra_kwargs = {
            'url' : {
                'lookup_field': 'username',
            },
            'owned_collections': {
                'lookup_field': 'uid',
            },
        }


class CurrentUserSerializer(serializers.ModelSerializer):
    email = serializers.EmailField()
    server_time = serializers.SerializerMethodField()
    date_joined = serializers.SerializerMethodField()
    projects_url = serializers.SerializerMethodField()
    support = serializers.SerializerMethodField()
    gravatar = serializers.SerializerMethodField()
    languages = serializers.SerializerMethodField()
    extra_details = WritableJSONField(source='extra_details.data')
    current_password = serializers.CharField(write_only=True, required=False)
    new_password = serializers.CharField(write_only=True, required=False)
    git_rev = serializers.SerializerMethodField()

    class Meta:
        model = User
        fields = (
            'username',
            'first_name',
            'last_name',
            'email',
            'server_time',
            'date_joined',
            'projects_url',
            'support',
            'is_superuser',
            'gravatar',
            'is_staff',
            'last_login',
            'languages',
            'extra_details',
            'current_password',
            'new_password',
            'git_rev',
        )

    def get_server_time(self, obj):
        # Currently unused on the front end
        return datetime.datetime.now(tz=pytz.UTC).strftime(
            '%Y-%m-%dT%H:%M:%SZ')

    def get_date_joined(self, obj):
        return obj.date_joined.astimezone(pytz.UTC).strftime(
            '%Y-%m-%dT%H:%M:%SZ')

    def get_projects_url(self, obj):
        return '/'.join((settings.KOBOCAT_URL, obj.username))

    def get_support(self, obj):
        return {
            'email': settings.KOBO_SUPPORT_EMAIL,
            'url': settings.KOBO_SUPPORT_URL,
        }

    def get_gravatar(self, obj):
        return gravatar_url(obj.email)

    def get_languages(self, obj):
        return settings.LANGUAGES

    def get_git_rev(self, obj):
        request = self.context.get('request', False)
        if settings.EXPOSE_GIT_REV or (request and request.user.is_superuser):
            return settings.GIT_REV
        else:
            return False

    def to_representation(self, obj):
        if obj.is_anonymous():
            return {'message': 'user is not logged in'}
        rep = super(CurrentUserSerializer, self).to_representation(obj)
        if settings.UPCOMING_DOWNTIME:
            # setting is in the format:
            # [dateutil.parser.parse('6pm edt').isoformat(), countdown_msg]
            rep['upcoming_downtime'] = settings.UPCOMING_DOWNTIME
        # TODO: Find a better location for SECTORS and COUNTRIES
        # as the functionality develops. (possibly in tags?)
        rep['available_sectors'] = SECTORS
        rep['available_countries'] = COUNTRIES
        rep['all_languages'] = LANGUAGES
        if not rep['extra_details']:
            rep['extra_details'] = {}
        # `require_auth` needs to be read from KC every time
        if settings.KOBOCAT_URL and settings.KOBOCAT_INTERNAL_URL:
            rep['extra_details']['require_auth'] = get_kc_profile_data(
                obj.pk).get('require_auth', False)
        return rep

    def update(self, instance, validated_data):
        # "The `.update()` method does not support writable dotted-source
        # fields by default." --DRF
        extra_details = validated_data.pop('extra_details', False)
        if extra_details:
            extra_details_obj, created = ExtraUserDetail.objects.get_or_create(
                user=instance)
            # `require_auth` needs to be written back to KC
            if settings.KOBOCAT_URL and settings.KOBOCAT_INTERNAL_URL and \
                    'require_auth' in extra_details['data']:
                set_kc_require_auth(
                    instance.pk, extra_details['data']['require_auth'])
            extra_details_obj.data.update(extra_details['data'])
            extra_details_obj.save()
        current_password = validated_data.pop('current_password', False)
        new_password = validated_data.pop('new_password', False)
        if all((current_password, new_password)):
            with transaction.atomic():
                if instance.check_password(current_password):
                    instance.set_password(new_password)
                    instance.save()
                else:
                    raise serializers.ValidationError({
                        'current_password': 'Incorrect current password.'
                    })
        elif any((current_password, new_password)):
            raise serializers.ValidationError(
                'current_password and new_password must both be sent ' \
                'together; one or the other cannot be sent individually.'
            )
        return super(CurrentUserSerializer, self).update(
            instance, validated_data)


class CreateUserSerializer(serializers.ModelSerializer):
    username = serializers.RegexField(
        regex=USERNAME_REGEX,
        max_length=USERNAME_MAX_LENGTH,
        error_messages={'invalid': USERNAME_INVALID_MESSAGE}
    )
    email = serializers.EmailField()
    class Meta:
        model = User
        fields = (
            'username',
            'password',
            'first_name',
            'last_name',
            'email',
            #'is_staff',
            #'is_superuser',
            #'is_active',
        )
        extra_kwargs = {
            'password': {'write_only': True},
            'email': {'required': True}
        }

    def create(self, validated_data):
        user = User()
        user.set_password(validated_data['password'])
        non_password_fields = list(self.Meta.fields)
        try:
            non_password_fields.remove('password')
        except ValueError:
            pass
        for field in non_password_fields:
            try:
                setattr(user, field, validated_data[field])
            except KeyError:
                pass
        user.save()
        return user


class CollectionChildrenSerializer(serializers.Serializer):
    def to_representation(self, value):
        if isinstance(value, Collection):
            serializer = CollectionListSerializer
        elif isinstance(value, Asset):
            serializer = AssetListSerializer
        else:
            raise Exception('Unexpected child type {}'.format(type(value)))
        return serializer(value, context=self.context).data


class CollectionSerializer(serializers.HyperlinkedModelSerializer):
    url = serializers.HyperlinkedIdentityField(
        lookup_field='uid', view_name='collection-detail')
    owner = RelativePrefixHyperlinkedRelatedField(
        view_name='user-detail',
        lookup_field='username',
        read_only=True
    )
    parent = RelativePrefixHyperlinkedRelatedField(
        lookup_field='uid',
        required=False,
        view_name='collection-detail',
        queryset=Collection.objects.all()
    )
    owner__username = serializers.ReadOnlyField(source='owner.username')
    # ancestors are ordered from farthest to nearest
    ancestors = AncestorCollectionsSerializer(
        many=True, read_only=True, source='get_ancestors_or_none')
    children = serializers.SerializerMethodField()
    permissions = ObjectPermissionSerializer(many=True, read_only=True)
    downloads = serializers.SerializerMethodField()
    tag_string = serializers.CharField(required=False)
    access_type = serializers.SerializerMethodField()

    class Meta:
        model = Collection
        fields = ('name',
                  'uid',
                  'kind',
                  'url',
                  'parent',
                  'owner',
                  'owner__username',
                  'downloads',
                  'date_created',
                  'date_modified',
                  'ancestors',
                  'children',
                  'permissions',
                  'access_type',
                  'discoverable_when_public',
                  'tag_string',)
        lookup_field = 'uid'
        extra_kwargs = {
            'assets': {
                'lookup_field': 'uid',
            },
            'uid': {
                'read_only': True,
            },
        }

    def _get_tag_names(self, obj):
        return obj.tags.names()

    def get_children(self, obj):
        paginator = LimitOffsetPagination()
        paginator.default_limit = 10
        queryset = CollectionChildrenQuerySet(obj).select_related(
            'owner', 'parent'
        ).prefetch_related(
            'permissions',
            'permissions__permission',
            'permissions__user',
            'permissions__content_object',
        ).all()
        page = paginator.paginate_queryset(
            queryset=queryset,
            request=self.context.get('request', None)
        )
        serializer = CollectionChildrenSerializer(
            page, read_only=True, many=True, context=self.context)
        return OrderedDict([
            ('count', paginator.count),
            ('next', paginator.get_next_link()),
            ('previous', paginator.get_previous_link()),
            ('results', serializer.data)
        ])

    def get_downloads(self, obj):
        request = self.context.get('request', None)
        obj_url = reverse(
            'collection-detail', args=(obj.uid,), request=request)
        return [
            {'format': 'zip', 'url': '%s?format=zip' % obj_url},
        ]

    def get_access_type(self, obj):
        try:
            request = self.context['request']
        except KeyError:
            return None
        if request.user == obj.owner:
            return 'owned'
        # `obj.permissions.filter(...).exists()` would be cleaner, but it'd
        # cost a query. This ugly loop takes advantage of having already called
        # `prefetch_related()`
        for permission in obj.permissions.all():
            if not permission.deny and permission.user == request.user:
                return 'shared'
        for subscription in obj.usercollectionsubscription_set.all():
            # `usercollectionsubscription_set__user` is not prefetched
            if subscription.user_id == request.user.pk:
                return 'subscribed'
        if obj.discoverable_when_public:
            return 'public'
        if request.user.is_superuser:
            return 'superuser'
        raise Exception(u'{} has unexpected access to {}'.format(
            request.user.username, obj.uid))


class SitewideMessageSerializer(serializers.ModelSerializer):
    class Meta:
        model = SitewideMessage
        lookup_field = 'slug'
        fields = ('slug',
                  'body',)

class CollectionListSerializer(CollectionSerializer):
    children_count = serializers.SerializerMethodField()
    assets_count = serializers.SerializerMethodField()

    def get_children_count(self, obj):
        return obj.children.count()

    def get_assets_count(self, obj):
        return Asset.objects.filter(parent=obj).only('pk').count()
        return obj.assets.count()

    class Meta(CollectionSerializer.Meta):
        fields = ('name',
                  'uid',
                  'kind',
                  'url',
                  'parent',
                  'owner',
                  'children_count',
                  'assets_count',
                  'owner__username',
                  'date_created',
                  'date_modified',
                  'permissions',
                  'access_type',
                  'discoverable_when_public',
                  'tag_string',)


class AuthorizedApplicationUserSerializer(serializers.BaseSerializer):
    username = serializers.CharField()
    password = serializers.CharField(style={'input_type': 'password'})
    token = serializers.CharField(read_only=True)
    def to_internal_value(self, data):
        field_names = ('username', 'password')
        validation_errors = {}
        validated_data = {}
        for field_name in field_names:
            value = data.get(field_name)
            if not value:
                validation_errors[field_name] = 'This field is required.'
            else:
                validated_data[field_name] = value
        if len(validation_errors):
            raise exceptions.ValidationError(validation_errors)
        return validated_data


class OneTimeAuthenticationKeySerializer(serializers.ModelSerializer):
    username = serializers.SlugRelatedField(
        slug_field='username', source='user', queryset=User.objects.all())
    class Meta:
        model = OneTimeAuthenticationKey
        fields = ('username', 'key', 'expiry')


class UserCollectionSubscriptionSerializer(serializers.ModelSerializer):
    url = serializers.HyperlinkedIdentityField(
        lookup_field='uid',
        view_name='usercollectionsubscription-detail'
    )
    collection = RelativePrefixHyperlinkedRelatedField(
        lookup_field='uid',
        view_name='collection-detail',
        queryset=Collection.objects.none() # will be set in __init__()
    )
    uid = serializers.ReadOnlyField()

    def __init__(self, *args, **kwargs):
        super(UserCollectionSubscriptionSerializer, self).__init__(
            *args, **kwargs)
        self.fields['collection'].queryset = get_objects_for_user(
            get_anonymous_user(),
            'view_collection',
            Collection.objects.filter(discoverable_when_public=True)
        )

    class Meta:
        model = UserCollectionSubscription
        lookup_field = 'uid'
        fields = ('url', 'collection', 'uid')

class AttachmentSerializer(serializers.ModelSerializer):
    url = serializers.HyperlinkedIdentityField(view_name='attachment-detail',
                                               lookup_field='pk')
    # field_xpath = serializers.SerializerMethodField()
    download_url = serializers.SerializerMethodField()
    small_download_url = serializers.SerializerMethodField()
    medium_download_url = serializers.SerializerMethodField()
    xform = serializers.ReadOnlyField(source='instance.xform.pk')
    instance = serializers.ReadOnlyField(source='instance.pk')
    filename = serializers.ReadOnlyField(source='media_file.name')

    class Meta:
        # fields = ('url', 'filename', 'mimetype', 'field_xpath', 'id', 'xform',
        #           'instance', 'download_url', 'small_download_url',
        #           'medium_download_url')
        fields = ('url', 'filename', 'mimetype', 'id', 'xform',
                  'instance', 'download_url', 'small_download_url',
                  'medium_download_url')
        lookup_field = 'pk'
        model = _models.Attachment

    @check_obj
    def get_download_url(self, obj):
        return obj.media_file.url if obj.media_file.url else None

    def get_small_download_url(self, obj):
        if obj.mimetype.startswith('image'):
            return image_url(obj, 'small')

    def get_medium_download_url(self, obj):
        if obj.mimetype.startswith('image'):
            return image_url(obj, 'medium')

    # def get_field_xpath(self, obj):
    #     qa_dict = obj.instance.get_dict()
    #     if obj.filename not in qa_dict.values():
    #         return None
    #
    #     question_name = dict_key_for_value(qa_dict, obj.filename)
    #     data = json.loads(obj.instance.xform.json)
    #
    #     return get_path(data, question_name)<|MERGE_RESOLUTION|>--- conflicted
+++ resolved
@@ -29,8 +29,6 @@
 from .models.asset import ASSET_TYPES
 from .models import TagUid
 from .models import OneTimeAuthenticationKey
-#import shadow Attachment models
-from .deployment_backends.kc_reader.shadow_models import _models
 
 
 from .forms import USERNAME_REGEX, USERNAME_MAX_LENGTH
@@ -39,9 +37,7 @@
 
 from .deployment_backends.kc_reader.utils import get_kc_profile_data
 from .deployment_backends.kc_reader.utils import set_kc_require_auth
-<<<<<<< HEAD
 from .deployment_backends.kc_reader.shadow_models import _models
-=======
 from .deployment_backends.kc_reader.utils import check_obj
 from .utils.image_tools import image_url
 
@@ -64,7 +60,6 @@
             else:
                 del path_list[len(path_list) - 1]
     return None
->>>>>>> 11d1f85a
 
 class Paginated(LimitOffsetPagination):
 
@@ -785,18 +780,30 @@
                                                lookup_field='pk')
 
     download_url = serializers.SerializerMethodField()
+    small_download_url = serializers.SerializerMethodField()
+    medium_download_url = serializers.SerializerMethodField()
     xform = serializers.ReadOnlyField(source='instance.xform.pk')
     instance = serializers.ReadOnlyField(source='instance.pk')
     filename = serializers.ReadOnlyField(source='media_file.name')
 
     class Meta:
         fields = ('url', 'filename', 'mimetype', 'id', 'xform',
-                  'instance', 'download_url')
+                  'instance', 'download_url', 'small_download_url',
+                  'medium_download_url')
         lookup_field = 'pk'
         model = _models.Attachment
 
+    @check_obj
     def get_download_url(self, obj):
         return obj.media_file.url if obj.media_file.url else None
+
+    def get_small_download_url(self, obj):
+        if obj.mimetype.startswith('image'):
+            return image_url(obj, 'small')
+
+    def get_medium_download_url(self, obj):
+        if obj.mimetype.startswith('image'):
+            return image_url(obj, 'medium')
 
 
 class UserSerializer(serializers.HyperlinkedModelSerializer):
@@ -1207,47 +1214,4 @@
     class Meta:
         model = UserCollectionSubscription
         lookup_field = 'uid'
-        fields = ('url', 'collection', 'uid')
-
-class AttachmentSerializer(serializers.ModelSerializer):
-    url = serializers.HyperlinkedIdentityField(view_name='attachment-detail',
-                                               lookup_field='pk')
-    # field_xpath = serializers.SerializerMethodField()
-    download_url = serializers.SerializerMethodField()
-    small_download_url = serializers.SerializerMethodField()
-    medium_download_url = serializers.SerializerMethodField()
-    xform = serializers.ReadOnlyField(source='instance.xform.pk')
-    instance = serializers.ReadOnlyField(source='instance.pk')
-    filename = serializers.ReadOnlyField(source='media_file.name')
-
-    class Meta:
-        # fields = ('url', 'filename', 'mimetype', 'field_xpath', 'id', 'xform',
-        #           'instance', 'download_url', 'small_download_url',
-        #           'medium_download_url')
-        fields = ('url', 'filename', 'mimetype', 'id', 'xform',
-                  'instance', 'download_url', 'small_download_url',
-                  'medium_download_url')
-        lookup_field = 'pk'
-        model = _models.Attachment
-
-    @check_obj
-    def get_download_url(self, obj):
-        return obj.media_file.url if obj.media_file.url else None
-
-    def get_small_download_url(self, obj):
-        if obj.mimetype.startswith('image'):
-            return image_url(obj, 'small')
-
-    def get_medium_download_url(self, obj):
-        if obj.mimetype.startswith('image'):
-            return image_url(obj, 'medium')
-
-    # def get_field_xpath(self, obj):
-    #     qa_dict = obj.instance.get_dict()
-    #     if obj.filename not in qa_dict.values():
-    #         return None
-    #
-    #     question_name = dict_key_for_value(qa_dict, obj.filename)
-    #     data = json.loads(obj.instance.xform.json)
-    #
-    #     return get_path(data, question_name)+        fields = ('url', 'collection', 'uid')